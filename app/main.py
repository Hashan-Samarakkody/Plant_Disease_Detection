import os
import json
from PIL import Image
import numpy as np
import tensorflow as tf
import streamlit as st
from streamlit_chat import message
import google.generativeai as genai
from google.generativeai.types import GenerationConfig
import time

# Streamlit UI - set page config as the first streamlit command
st.set_page_config(page_title="Plant Disease Detection", page_icon="🌿", layout="wide")

# Configuration and Setup
working_dir = os.path.dirname(os.path.abspath(__file__))
model_path = f"{working_dir}/plant_disease_prediction_model.h5"

# Initialize session state
if 'chat_history' not in st.session_state:
    st.session_state.chat_history = []
if 'message_count' not in st.session_state:
    st.session_state.message_count = 0
if 'past' not in st.session_state:
    st.session_state.past = []
if 'generated' not in st.session_state:
    st.session_state.generated = []

# Load the model with error handling
try:
    model = tf.keras.models.load_model(model_path)
    class_indices = json.load(open(f"{working_dir}/class_indices.json"))
except Exception as e:
    st.error("Error loading model or class indices. Please check file paths.")
    model = None
    class_indices = {}

# Configure Gemini AI
try:
<<<<<<< HEAD
    genai.configure(api_key="")
=======
    genai.configure(api_key="API-KEY")
>>>>>>> 6bcc7fec
    config = GenerationConfig(
        temperature=0.9,
        top_p=0.95,
        top_k=40,
        max_output_tokens=1024
    )
    chat_model = genai.GenerativeModel(
        model_name="gemini-1.0-pro",
        generation_config=config
    )
except Exception as e:
    st.error("Error configuring Gemini AI. Please check your API key.")
    chat_model = None

def load_and_preprocess_image(image_path, target_size=(224, 224)):
    try:
        img = Image.open(image_path)
        img = img.resize(target_size)
        img = img.convert('RGB')
        img_array = np.array(img)
        img_array = np.expand_dims(img_array, axis=0)
        img_array = img_array.astype('float32') / 255.
        return img_array
    except Exception as e:
        st.error(f"Error processing image: {str(e)}")
        return None

def predict_image_class(model, image_path, class_indices):
    if model is None:
        return "Cannot identify"
    try:
        preprocessed_img = load_and_preprocess_image(image_path)
        if preprocessed_img is None:
            return "Cannot identify"

        predictions = model.predict(preprocessed_img)
        predicted_class_index = np.argmax(predictions, axis=1)[0]
        predicted_class_name = class_indices.get(str(predicted_class_index), "Cannot identify")
        return predicted_class_name
    except Exception as e:
        st.error(f"Error during prediction: {str(e)}")
        return "Cannot identify"

def get_chatbot_response(query, disease=None):
    if chat_model is None:
        return "Chat service is currently unavailable. Please check your API configuration."

    try:
        if disease:
            prompt = f"The plant disease detected is {disease}. Please provide detailed information about this disease, including its symptoms, causes, and treatment options. Keep the response concise and practical."
        else:
            prompt = query

        response = chat_model.generate_content(prompt)
        if response and hasattr(response, 'text'):
            return response.text
        return "Unable to generate response"
    except Exception as e:
        return f"I apologize, but I'm having trouble generating a response: {str(e)}"

def on_input_change():
    user_input = st.session_state.user_input
    st.session_state.past.append(user_input)
    response = get_chatbot_response(user_input)
    st.session_state.generated.append(response)

def on_btn_click():
    st.session_state.past = []
    st.session_state.generated = []

# Background Animation and Styling
st.markdown("""
    <style>
        * {
            padding: 0;
            margin: 0;
            box-sizing: border-box;
        }

        :root {
            --dark-color: #000;
        }

        body {
            display: flex;
            align-items: flex-end;
            justify-content: center;
            min-height: 100vh;
            background-color: var(--dark-color);
            overflow: hidden;
            perspective: 1000px;
        }

        .night {
            position: fixed;
            left: 50%;
            top: 0;
            transform: translateX(-50%);
            width: 100%;
            height: 100%;
            filter: blur(0.1vmin);
            background-image: radial-gradient(
                    ellipse at top,
                    transparent 0%,
                    var(--dark-color)
                ),
                radial-gradient(
                    ellipse at bottom,
                    var(--dark-color),
                    rgba(145, 233, 255, 0.2)
                );
        }
    </style>
""", unsafe_allow_html=True)

st.title("🌿 Plant Disease Detection & Assistant 🌿")
st.markdown("""
    Welcome to the Plant Disease Detection tool! Upload a leaf image to detect the disease and interact with the assistant for treatment advice.
    
    ### Steps:
    1. **Upload Image** 📸: Upload a clear image of a plant leaf.
    2. **Analyze** 🔍: Click on "Analyze Disease" to detect the disease.
    3. **Chat with Assistant** 💬: Ask questions about the disease's treatment and causes.
""")

# Image Upload and Disease Prediction
uploaded_image = st.file_uploader("Upload a plant leaf image...", type=["jpg", "jpeg", "png"])
if uploaded_image is not None:
    image = Image.open(uploaded_image)
    col1, col2 = st.columns([2, 4])

    with col1:
        st.image(image, caption="Uploaded Image", use_column_width=True)

    with col2:
        analyze_button = st.button('Analyze Disease')
        if analyze_button:
            prediction = predict_image_class(model, uploaded_image, class_indices)
            st.session_state.last_prediction = prediction

            if prediction != "Cannot identify":
                st.success(f'✅ Detected Disease: {prediction}!')
                response = get_chatbot_response("", disease=prediction)
                st.session_state.past.append(f"Detected Disease: {prediction}")
                st.session_state.generated.append(response)
            else:
                st.warning("⚠️ Could not identify the disease. Please try another image.")

# Chat Interface
chat_placeholder = st.empty()
with chat_placeholder.container():
    for i in range(len(st.session_state.generated)):
        message(st.session_state.past[i], is_user=True, key=f"{i}_user")
        message(st.session_state.generated[i], key=f"{i}_bot")

st.text_input("User Input:", on_change=on_input_change, key="user_input")
st.button("Clear Chat 🪮", on_click=on_btn_click)<|MERGE_RESOLUTION|>--- conflicted
+++ resolved
@@ -37,11 +37,7 @@
 
 # Configure Gemini AI
 try:
-<<<<<<< HEAD
-    genai.configure(api_key="")
-=======
-    genai.configure(api_key="API-KEY")
->>>>>>> 6bcc7fec
+    genai.configure(api_key="API_KEY")
     config = GenerationConfig(
         temperature=0.9,
         top_p=0.95,
